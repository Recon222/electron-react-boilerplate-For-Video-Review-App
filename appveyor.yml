os: unstable

environment:
  matrix:
    - nodejs_version: 6
    - nodejs_version: 4
<<<<<<< HEAD
install:
  - ps: Install-Product node $env:nodejs_version x64
  - set CI=true
  - npm install -g npm@latest
  - set PATH=%APPDATA%\npm;%PATH%
  - npm install
=======

cache:
  - "%LOCALAPPDATA%/Yarn"

>>>>>>> a097b96e
matrix:
  fast_finish: true

build: off

version: '{build}'

shallow_clone: true

clone_depth: 1

install:
  - ps: Install-Product node $env:nodejs_version
  - set CI=true
  - choco install yarn
  - refreshenv
  - yarn

test_script:
  - node --version
  - npm run lint
  - npm run test
  - npm run build
  - npm run test-e2e
  - npm run package<|MERGE_RESOLUTION|>--- conflicted
+++ resolved
@@ -4,19 +4,10 @@
   matrix:
     - nodejs_version: 6
     - nodejs_version: 4
-<<<<<<< HEAD
-install:
-  - ps: Install-Product node $env:nodejs_version x64
-  - set CI=true
-  - npm install -g npm@latest
-  - set PATH=%APPDATA%\npm;%PATH%
-  - npm install
-=======
 
 cache:
   - "%LOCALAPPDATA%/Yarn"
 
->>>>>>> a097b96e
 matrix:
   fast_finish: true
 
